# Opensearch Operator User Guide

This guide is intended for users of the Opensearch Operator. If you want to contribute to the development of the operator please see the [Design documents](../designs/high-level.md) instead.

## Installation

The operator can be easily installed using Helm:

1. Add the helm repo: `helm repo add opensearch-operator https://opster.github.io/opensearch-k8s-operator-chart/`
2. Install the operator: `helm install opensearch-operator opensearch-operator/opensearch-operator`

## Quickstart

After you have successfully installed the operator you can deploy your first opensearch cluster. This is done by creating an `OpenSearchCluster` custom object in Kubernetes.

Create a file `cluster.yaml` with the following content:

```yaml
apiVersion: opensearch.opster.io/v1
kind: OpenSearchCluster
metadata:
  name: my-first-cluster
  namespace: default
spec:
  general:
    serviceName: my-first-cluster
    version: 1.3.1
  dashboards:
    enable: true
    version: 1.3.1
    replicas: 1
    resources:
      requests:
         memory: "512Mi"
         cpu: "200m"
      limits:
         memory: "512Mi"
         cpu: "200m"
  nodePools:
    - component: masters
      replicas: 3
      diskSize: "5Gi"
      NodeSelector:
      resources:
         requests:
            memory: "2Gi"
            cpu: "500m"
         limits:
            memory: "2Gi"
            cpu: "500m"
      roles:
        - "data"
        - "master"

```

Then run `kubectl apply -f cluster.yaml`. If you watch the cluster (e.g. `watch -n 2 kubectl get pods`) you will see that after a few seconds the operator will create several pods: First a bootstrap pod (`my-first-cluster-bootstrap-0`) that helps with initial master discovery. Then three pods for the opensearch cluster (`my-first-cluster-masters-0/1/2`) and one pod for the dashboards instance. After the pods are showing ready (normally takes about 1-2 minutes) you can connect to your cluster using port-forwarding:

Run `kubectl port-forward svc/my-first-cluster-dashboards 5601`, then open [http://localhost:5601](http://localhost:5601) in your browser and log in with the default demo credentials `admin / admin`.
Or if you want to access the opensearch REST API run `kubectl port-forward svc/my-first-cluster 9200`, then open a second terminal and run `curl -k -u admin:admin https://localhost:9200/_cat/nodes?v`. You should see the three deployed pods listed.

To delete your cluster run `kubectl delete -f cluster.yaml`. The operator will then cleanup and delete any kubernetes resources created for the cluster. Note that this will normally not delete the persistent volumes for the cluster. For a complete cleanup run `kubectl delete pvc -l opster.io/opensearch-cluster=my-first-cluster` to also delete the PVCs.

The minimal cluster you deployed in this section is only intended for demo purposes. Please see the next sections on how to configure the different aspects of your cluster.

## Data persistence

By default the operator will create Opensearch nodepools with persistent storage from the default [Storage Class](https://kubernetes.io/docs/concepts/storage/storage-classes/).  This behaviour can be changed per node pool.  You may supply an alternative storage class and access mode, or configure hostPath or emptyDir storage.  Please note that hostPath is strongly discouraged, if you do choose this you must also configure affinity for the node pool to ensure that multiple pods do not schedule to the same Kubernetes host:

```yaml
nodePools:
- component: masters
  replicas: 3
  diskSize: 30
  NodeSelector:
  resources:
      requests:
        memory: "2Gi"
        cpu: "500m"
      limits:
        memory: "2Gi"
        cpu: "500m"
  roles:
    - "data"
    - "master"
  persistence:
    storageClass: mystorageclass
    accessModes:
    - ReadWriteOnce
```

or

```yaml
nodePools:
- component: masters
  replicas: 3
  diskSize: 30
  NodeSelector:
  resources:
      requests:
        memory: "2Gi"
        cpu: "500m"
      limits:
        memory: "2Gi"
        cpu: "500m"
  roles:
    - "data"
    - "master"
  persistence:
    emptyDir: {}
```

If you are using emptyDir it is recommended that you set `spec.general.drainDataNodes` to be `true`.  This will ensure that shards are drained from the pods before rolling upgrade or restart operations are performed.

## Configuring opensearch.yml

The operator automatically generates the main OpenSearch configuration file `opensearch.yml` based on the parameters you provide in the different sections (e.g. TLS configuration). If you need to add your own settings you can do that using the `additionalConfig` field in the custom resource:

```yaml
spec:
  general:
    # ...
    additionalConfig:
      some.config.option: somevalue
  # ...
nodePools:
- component: masters
  # ...
  additionalConfig:
    some.other.config: foobar
```

Using `spec.general.additionalConfig` you can add settings to all nodes, using `nodePools[].additionalConfig` you can add settings to only a pool of nodes. The settings must be provided as a map of strings, so use the flat form of any setting. The operator merges its own generated settings with whatever extra settings you provide. Note that basic settings like `node.name`, `node.roles`, `cluster.name` and settings related to network and discovery are set by the operator and cannot be overwritten using `additionalConfig`.

As of right now the settings cannot be changed after the initial installation of the cluster (that feature is planned for the next version). If you need to change any settings please use the [Cluster Settings API](https://opensearch.org/docs/latest/opensearch/configuration/#update-cluster-settings-using-the-api) to change them at runtime.

## Configuring opensearch_dashboards.yml

You can customize the OpenSearch dashboard configuration file [`opensearch_dashboards.yml`](https://github.com/opensearch-project/OpenSearch-Dashboards/blob/main/config/opensearch_dashboards.yml) using the `additionalConfig` field in the dashboards section of the `OpenSearchCluster` custom resource:

```yaml
apiVersion: opensearch.opster.io/v1
kind: OpenSearchCluster
...
spec:
  dashboards:
    additionalConfig:
      opensearch_security.auth.type: "proxy"
      opensearch.requestHeadersWhitelist: |
        ["securitytenant","Authorization","x-forwarded-for","x-auth-request-access-token", "x-auth-request-email", "x-auth-request-groups"]
      opensearch_security.multitenancy.enabled: "true"
```

This allows one to set up any of the [backend](https://opensearch.org/docs/latest/security-plugin/configuration/configuration/) authentication types for the dashboard.

*The configuration must be valid or the dashboard will fail to start.*

## TLS

For security reasons communication with the opensearch cluster and between cluster nodes is only done encrypted. If you do not configure anything opensearch will use included demo TLS certificates that are not suited for real deployments.

Depending on your requirements the operator offers two ways of managing TLS certificates: Either you can supply your own certificates or the operator will generate its own CA and sign certificates for all nodes using that CA. The second way is the recommended one unless you want to directly expose your opensearch cluster outside your kubernetes cluster or your organization has rules about using self-signed certificates for internal communication.

TLS certificates are used in three places, and each can be configured independently.

### Node transport

Opensearch cluster nodes communicate between each other using the opensearch transport protocol (by default port 9300). This is not exposed externally, so in almost all cases generated certificates should be adequate.

To configure node transport security the following fields in the `OpenSearchCluster` custom resource are available:

```yaml
# ...
spec:
  security:
    tls:  # Everything related to TLS configuration
      transport:  # Configuration of the transport endpoint
        generate: true  # Have the operator generate and sign certificates
        perNode: true  # Separate certificate per node
        secret:
          name:  # Name of the secret that contains the provided certificate
        caSecret:
          name:  # Name of the secret that contains a CA the operator should use
        nodesDn: []  # List of certificate DNs allowed to connect
        adminDn: []  # List of certificate DNs that should get admin access
# ...
```

To have the operator generate the certificates you only need the `generate` and `perNode` fields set to `true` (all other fields can be omited). The operator will then generate a CA certificate and one certificate per node and then use the CA to sign the node certificates. These certificates are valid for one year. Note that currently the operator does not have certificate renewal implemented. Optionally you can also supply your own CA certificate by putting it into a secret (it must be a PEM-encoded X509 certificate, the certificate must be in the data field `ca.crt`, the private key in `ca.key`) and providing the name as `caSecret.name`, the operator will then use your CA certificate to sign the node certificates.

Alternatively you can provide the certificates yourself (e.g. if your organization has an internal CA). You can either provide one certificate to be used by all nodes or provide a certificate for each node (recommended). In this mode set `generate: false` and `perNode` to `true` or `false` depending on if you provide per-node certificates. if you provide just one certificate it must be placed in a Kubernetes TLS secret (with the fields `ca.crt`, `tls.key` and `tls.crt`, must all be PEM-encoded) and you must provide the name of the secret as `secret.name`. If you want to keep the CA certificate separate you can place it in a separate secret and supply that as `caSecret.name`.
If you provide one certificate per node you must place all certificates into one secret (including the `ca.crt`) with a `<hostname>.key` and `<hostname>.crt` for each node. The hostname is defined as `<cluster-name>-<nodepool-component>-<index>` (e.g. `my-first-cluster-masters-0`).
If you provide the certificates yourself you must also provide the list of certificate DNs in `nodesDn`, wildcards can be used (e.g. `"CN=my-first-cluster-*,OU=my-org"`). The `adminDn` field is only needed if you also supply your own securityconfig (see below).

### Node HTTP/REST API

Each opensearch cluster node exposes the REST API using HTTPS (by default port 9200).

To configure http api security the following fields in the `OpenSearchCluster` custom resource are available:

```yaml
# ...
spec:
  security:
    tls:  # Everything related to TLS configuration
      http:  # Configuration of the http endpoint
        generate: true  # Have the operator generate and sign certificates
        secret:
          name:  # Name of the secret that contains the provided certificate
        caSecret:
          name:  # Name of the secret that contains a CA the operator should use
# ...
```

Again you have the option of either letting the operator generate and sign the certificates or provide your own. The only difference is that per-node certificate are not possible here. For everything else it works the same as the node transport certificates.

If you provide your own certificates please make sure the following names are added as SubjectAltNames (SAN): `<cluster-name>`, `<cluster-name>.<namespace>`, `<cluster-name>.<namespace>.svc`,`<cluster-name>.<namespace>.svc.cluster.local`.

Directly exposing the node http port outside the kubernetes cluster is not recommended. Instead you should configure an ingress. The ingress can then also present a certificate from an accredited CA (for example LetsEncrypt) and hide internally used self-signed certificates. That way the nodes must not be supplied externally with properly signed certificates.

### Dashboards HTTP

Opensearch Dashboards itself can expose its API/UI via HTTP or HTTPS. By default it is unencrypted. To secure the connection you have the option of either letting the operator generate and sign a certificate or providing your own. The following fields in the `OpenSearchCluster` custom resource are available to configure it:

```yaml
# ...
spec:
  dashboards:
    enable: true  # Deploy Dashboards component
    tls:
      enable: true  # Configure TLS
      generate: true  # Have the operator generate and sign a certificate
      secret:
        name:  # Name of the secret that contains the provided certificate
      caSecret:
       name:  # Name of the secret that contains a CA the operator should use
# ...
```

To let the operator generate the certificate just set `tls.enable: true` and `tls.generate: true` (the other fields under `tls` can be omited). Again as with the node certificates you can supply your own CA via `caSecret.name` for the operator to use.
If instead you want to use your own certificate you need to provide it as a Kubernetes TLS secret (with fields `tls.key` and `tls.crt`) and provide the name as `secret.name`.

If you want to expose Dashboards outside of the cluster it is recommended to use operator-generated certificates internally and let an Ingress present a valid certificate from an accredited CA.

## Securityconfig

By default Opensearch clusters use the opensearch-security plugin to handle authentication and authorization. If nothing is specifically configured clusters deployed using the operator use the demo securityconfig provided by the opensearch project (see [internal_users.yml](https://github.com/opensearch-project/security/blob/main/securityconfig/internal_users.yml) for a list of users).

You can provide your own securityconfig (see the entire [demo securityconfig](https://github.com/opensearch-project/security/blob/main/securityconfig) as an example and the [Access control documentation](https://opensearch.org/docs/latest/security-plugin/access-control/index/) of the opensearch project) with your own users and roles. To do that you must provide a secret with all the required securityconfig yaml files.

The operator can be controlled using the following fields in the `OpenSearchCluster` custom resource:

```yaml
# ...
spec:
  security:
    config:  # Everything related to the securityconfig
      securityConfigSecret:
        name:  # Name of the secret that contains the securityconfig files
      adminSecret:
        name:  # Name of a secret that contains the admin client certificate
      adminCredentialsSecret:
        name:  # Name of a secret that contains username/password for admin access
# ...
```

Provide the name of the secret that contains your securityconfig yaml files as `securityconfigSecret.name`. Note that it is not possible to only provide some of the files, all must be provided, there is no merge between the demo files and your provided ones. In addition you must provide the name of a secret as `adminCredentialsSecret.name` that has fields `username` and `password` for a user that the operator can use for communicating with opensearch (currently used for getting the cluster status, doing health checks and coordinating node draining during cluster scaling operations).

If you provided your own certificate for node transport communication then you must also provide an admin client certificate (as a Kubernetes TLS secret with fields `ca.crt`, `tls.key` and `tls.crt`) as `adminSecret.name`. The DN of the certificate must be listed under `security.tls.transport.adminDn`. Be advised that the `adminDn` and `nodesDn` must be defined in a way that the admin certficate cannot be used or recognized as a node certficiate, otherwise opensearch will reject any authentication request using the admin certificate.

To apply the securityconfig to the opensearch cluster the operator uses a separate kubernetes job (called `<cluster-name>-securityconfig-update`). This job is run during the initial provisioning of the cluster. The operator also monitors the secret with the securityconfig for any changes and then reruns the update job to apply the new config. Note that the operator only checks for changes in a certain interval so it might take a minute or two for the changes to be applied. If the changes are not applied after a few minutes please use kubectl to check the logs of the pod of the `<cluster-name>-securityconfig-update` job. If you have an error in your configuration it will be reported there.

<<<<<<< HEAD
## Nodepools and Scaling

TBD
=======
## Nodepools and scaling
Opensearch cluster can be composed of one or more node pools, with each representing a logical group or unified roles. Each node pool can have its own resources, and will have autonomic StatefulSets and services.
```yaml
spec:
    nodePools:
      - component: masters
        replicas: 3
        diskSize: "30Gi"
        NodeSelector:
        resources:
          requests:
            memory: "2Gi"
            cpu: "500m"
          limits:
            memory: "2Gi"
            cpu: "500m"
        roles:
          - "master"
          - "data"
      - component: nodes
        replicas: 3
        diskSize: "10Gi"
        NodeSelector:
        resources:
          requests:
            memory: "2Gi"
            cpu: "500m"
          limits:
            memory: "2Gi"
            cpu: "500m"
        roles:
          - "data"
```
>>>>>>> 1e257212

## Volume Expansion

To increase the disk volume size set  the`diskSize` to desired value and re-apply the cluster yaml. This operation is expected to have no downtime and the cluster should be operational.

The following considerations should be taken into account in order to increase the PVC size.

* Before considering the expansion of the the cluster disk, make sure the volumes/data is backed up in desired format, so that any failure can be tolerated by restoring from the backup.

* Make sure the cluster storage class has `allowVolumeExpansion: true` before applying the new `diskSize`. For more details checkout the [kubernetes storage classes](https://kubernetes.io/docs/concepts/storage/storage-classes/) document.

* Once the above step is done, the cluster yaml can be applied with new `diskSize` value, to all decalared nodepool components or to single component.

* It is best recommended not to apply any new changes to the cluster along with volume expansion.

* Make sure the declared size definitions are proper and consistent, example if the `diskSize` is in `G` or `Gi`, make sure the same size definitions are followed for expansion.

Note: To change the `diskSize` from `G` to `Gi` or vice-versa, first make sure data is backed up and make sure the right conversion number is identified, so that the underlying volume has the same value and then re-apply the cluster yaml. This will make sure the statefulset is re-created with right value in VolueClaimTemplates, this operation is expected to have no downtime.

## Rolling Upgrades

Opensearch upgrades are controlled by the `spec.general.version` field

```yaml
spec:
  general:
    version: 1.2.3
    drainDataNodes: false
```

To perform a rolling upgrade on the cluster simply change this version and the operator will perform a rolling upgrade. Downgrades and upgrades that span more than one major version are not supported as this will put the Opensearch cluster in an unsupported state. If using emptyDir storage for data nodes it is recommended to set `general.drainDataNodes` to `true`, otherwise you might loose data.<|MERGE_RESOLUTION|>--- conflicted
+++ resolved
@@ -271,11 +271,9 @@
 
 To apply the securityconfig to the opensearch cluster the operator uses a separate kubernetes job (called `<cluster-name>-securityconfig-update`). This job is run during the initial provisioning of the cluster. The operator also monitors the secret with the securityconfig for any changes and then reruns the update job to apply the new config. Note that the operator only checks for changes in a certain interval so it might take a minute or two for the changes to be applied. If the changes are not applied after a few minutes please use kubectl to check the logs of the pod of the `<cluster-name>-securityconfig-update` job. If you have an error in your configuration it will be reported there.
 
-<<<<<<< HEAD
+
 ## Nodepools and Scaling
 
-TBD
-=======
 ## Nodepools and scaling
 Opensearch cluster can be composed of one or more node pools, with each representing a logical group or unified roles. Each node pool can have its own resources, and will have autonomic StatefulSets and services.
 ```yaml
@@ -309,7 +307,6 @@
         roles:
           - "data"
 ```
->>>>>>> 1e257212
 
 ## Volume Expansion
 

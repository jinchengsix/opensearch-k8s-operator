--- conflicted
+++ resolved
@@ -15,7 +15,6 @@
           cd opensearch-operator
           cat Dockerfile
           go version
-<<<<<<< HEAD
           sudo apt-get remove golang-go
           sudo apt-get remove --auto-remove golang-go
           sudo rm -rvf /usr/local/go
@@ -28,8 +27,6 @@
           source ~/.profile
           go version
           go env
-=======
->>>>>>> 77c3c811
           go get opensearch.opster.io/pkg/builders
           go get opensearch.opster.io/pkg/helpers
           make docker-build
package builders

import (
	"context"
	"fmt"
	"strings"

	appsv1 "k8s.io/api/apps/v1"
	batchv1 "k8s.io/api/batch/v1"
	corev1 "k8s.io/api/core/v1"
	"k8s.io/apimachinery/pkg/api/resource"
	metav1 "k8s.io/apimachinery/pkg/apis/meta/v1"
	"k8s.io/apimachinery/pkg/types"
	"k8s.io/apimachinery/pkg/util/intstr"
	"k8s.io/utils/pointer"
	opsterv1 "opensearch.opster.io/api/v1"
	"opensearch.opster.io/pkg/helpers"
	"sigs.k8s.io/controller-runtime/pkg/client"
)

/// package that declare and build all the resources that related to the OpenSearch cluster ///

const (
	ClusterLabel                     = "opster.io/opensearch-cluster"
	NodePoolLabel                    = "opster.io/opensearch-nodepool"
	ConfigurationChecksumAnnotation  = "opster.io/config"
	securityconfigChecksumAnnotation = "securityconfig/checksum"
)

func NewSTSForNodePool(
	username string,
	cr *opsterv1.OpenSearchCluster,
	node opsterv1.NodePool,
	configChecksum string,
	volumes []corev1.Volume,
	volumeMounts []corev1.VolumeMount,
	extraConfig map[string]string,
) *appsv1.StatefulSet {
	//To make sure disksize is not passed as empty
	var disksize string
	if len(node.DiskSize) == 0 {
		disksize = "30Gi"
	} else {
		disksize = node.DiskSize
	}

	availableRoles := []string{
		"master",
		"data",
		//"data_content",
		//"data_hot",
		//"data_warm",:
		//"data_cold",
		//"data_frozen",
		"ingest",
		//"ml",
		//"remote_cluster_client",
		//"transform",
	}
	var selectedRoles []string
	for _, role := range node.Roles {
		if helpers.ContainsString(availableRoles, role) {
			selectedRoles = append(selectedRoles, role)
		}
	}

	pvc := corev1.PersistentVolumeClaim{}
	dataVolume := corev1.Volume{}

	if node.Persistence == nil || node.Persistence.PersistenceSource.PVC != nil {
		pvc = corev1.PersistentVolumeClaim{
			ObjectMeta: metav1.ObjectMeta{Name: "data"},
			Spec: corev1.PersistentVolumeClaimSpec{
				AccessModes: func() []corev1.PersistentVolumeAccessMode {
					if node.Persistence == nil {
						return []corev1.PersistentVolumeAccessMode{corev1.ReadWriteOnce}
					}
					return node.Persistence.PersistenceSource.PVC.AccessModes
				}(),
				Resources: corev1.ResourceRequirements{
					Requests: corev1.ResourceList{
						corev1.ResourceStorage: resource.MustParse(disksize),
					},
				},
				StorageClassName: func() *string {
					if node.Persistence == nil {
						return nil
					}
					return &node.Persistence.PVC.StorageClassName
				}(),
			},
		}
	}

	if node.Persistence != nil {
		dataVolume.Name = "data"

		if node.Persistence.PersistenceSource.HostPath != nil {
			dataVolume.VolumeSource = corev1.VolumeSource{
				HostPath: node.Persistence.PersistenceSource.HostPath,
			}
		}

		if node.Persistence.PersistenceSource.EmptyDir != nil {
			dataVolume.VolumeSource = corev1.VolumeSource{
				EmptyDir: node.Persistence.PersistenceSource.EmptyDir,
			}
		}

		volumes = append(volumes, dataVolume)
	}

	volumeMounts = append(volumeMounts, corev1.VolumeMount{
		Name:      "data",
		MountPath: "/usr/share/opensearch/data",
	})

	//var vendor string
	labels := map[string]string{
		ClusterLabel:  cr.Name,
		NodePoolLabel: node.Component,
	}
	annotations := map[string]string{
		ConfigurationChecksumAnnotation: configChecksum,
	}

	if helpers.ContainsString(selectedRoles, "master") {
		labels["opensearch.role"] = "master"
	}
	runas := int64(0)

	if cr.Spec.General.Vendor == "Op" || cr.Spec.General.Vendor == "OP" ||
		cr.Spec.General.Vendor == "Opensearch" ||
		cr.Spec.General.Vendor == "opensearch" ||
		cr.Spec.General.Vendor == "" {
		//	vendor = "opensearchproject/opensearch"
	} else {
		panic("vendor=elasticsearch not implemented")
		//vendor ="elasticsearch"
	}

	var jvm string
	if node.Jvm == "" {
		jvm = "-Xmx512M -Xms512M"
	} else {
		jvm = node.Jvm
	}
	// Supress repeated log messages about a deprecated format for the publish address
	jvm += " -Dopensearch.transport.cname_in_publish_address=true"

	probe := corev1.Probe{
		PeriodSeconds:       20,
		TimeoutSeconds:      5,
		FailureThreshold:    10,
		SuccessThreshold:    1,
		InitialDelaySeconds: 10,
		ProbeHandler:        corev1.ProbeHandler{TCPSocket: &corev1.TCPSocketAction{Port: intstr.IntOrString{IntVal: cr.Spec.General.HttpPort}}},
	}

	// Because the http endpoint requires auth we need to do it as a curl script
	readinessProbe := corev1.Probe{
		InitialDelaySeconds: 30,
		PeriodSeconds:       30,
		ProbeHandler: corev1.ProbeHandler{
			Exec: &corev1.ExecAction{
				Command: []string{
					"/bin/bash",
					"-c",
					"curl -k -u ${OPENSEARCH_USER}:${OPENSEARCH_PASSWORD} --silent --fail https://localhost:9200",
				},
			},
		},
	}

	image := helpers.ResolveImage(cr, &node)

	sts := &appsv1.StatefulSet{
		ObjectMeta: metav1.ObjectMeta{
			Name:      cr.Name + "-" + node.Component,
			Namespace: cr.Namespace,
			Labels:    labels,
		},
		Spec: appsv1.StatefulSetSpec{
			Replicas: &node.Replicas,
			Selector: &metav1.LabelSelector{
				MatchLabels: labels,
			},
			PodManagementPolicy: appsv1.OrderedReadyPodManagement,
			UpdateStrategy: func() appsv1.StatefulSetUpdateStrategy {
				if helpers.ContainsString(selectedRoles, "data") {
					return appsv1.StatefulSetUpdateStrategy{
						Type: appsv1.OnDeleteStatefulSetStrategyType,
					}
				}
				return appsv1.StatefulSetUpdateStrategy{
					Type: appsv1.RollingUpdateStatefulSetStrategyType,
				}
			}(),
			Template: corev1.PodTemplateSpec{
				ObjectMeta: metav1.ObjectMeta{
					Labels:      labels,
					Annotations: annotations,
				},
				Spec: corev1.PodSpec{
					Containers: []corev1.Container{
						{
							Env: []corev1.EnvVar{
								{
									Name:  "cluster.initial_master_nodes",
									Value: BootstrapPodName(cr),
								},
								{
									Name:  "discovery.seed_hosts",
									Value: DiscoveryServiceName(cr),
								},
								{
									Name:  "cluster.name",
									Value: cr.Name,
								},
								{
									Name:  "network.bind_host",
									Value: "0.0.0.0",
								},
								{
									// Make elasticsearch announce its hostname instead of IP so that certificates using the hostname can be verified
									Name:      "network.publish_host",
									ValueFrom: &corev1.EnvVarSource{FieldRef: &corev1.ObjectFieldSelector{APIVersion: "v1", FieldPath: "metadata.name"}},
								},
								{
									Name:  "OPENSEARCH_JAVA_OPTS",
									Value: jvm,
								},
								{
									Name:  "node.roles",
									Value: strings.Join(selectedRoles, ","),
								},
								{
									Name:  "OPENSEARCH_USER",
									Value: username,
								},
								{
									Name: "OPENSEARCH_PASSWORD",
									ValueFrom: &corev1.EnvVarSource{
										SecretKeyRef: &corev1.SecretKeySelector{
											LocalObjectReference: corev1.LocalObjectReference{
												Name: fmt.Sprintf("%s-admin-password", cr.Name),
											},
											Key: "password",
										},
									},
								},
							},

							Name:            "opensearch",
							Image:           image.GetImage(),
							ImagePullPolicy: image.GetImagePullPolicy(),
							Resources:       node.Resources,
							Ports: []corev1.ContainerPort{
								{
									Name:          "http",
									ContainerPort: cr.Spec.General.HttpPort,
								},
								{
									Name:          "transport",
									ContainerPort: 9300,
								},
							},
							StartupProbe:   &probe,
							LivenessProbe:  &probe,
							ReadinessProbe: &readinessProbe,
							VolumeMounts:   volumeMounts,
						},
					},
					InitContainers: []corev1.Container{{
						Name:    "init",
						Image:   "public.ecr.aws/opsterio/busybox:latest",
						Command: []string{"sh", "-c"},
						Args:    []string{"chown -R 1000:1000 /usr/share/opensearch/data"},
						SecurityContext: &corev1.SecurityContext{
							RunAsUser: &runas,
						},
						VolumeMounts: []corev1.VolumeMount{
							{
								Name:      "data",
								MountPath: "/usr/share/opensearch/data",
							},
						},
					},
					},
					Volumes:            volumes,
					ServiceAccountName: cr.Spec.General.ServiceAccount,
					NodeSelector:       node.NodeSelector,
					Tolerations:        node.Tolerations,
					Affinity:           node.Affinity,
					ImagePullSecrets:   image.ImagePullSecrets,
				},
			},
			VolumeClaimTemplates: func() []corev1.PersistentVolumeClaim {
				if node.Persistence == nil || node.Persistence.PersistenceSource.PVC != nil {
					return []corev1.PersistentVolumeClaim{pvc}
				}
				return []corev1.PersistentVolumeClaim{}
			}(),
			ServiceName: cr.Spec.General.ServiceName,
		},
	}

	// Append additional config to env vars
	for k, v := range extraConfig {
		sts.Spec.Template.Spec.Containers[0].Env = append(sts.Spec.Template.Spec.Containers[0].Env, corev1.EnvVar{
			Name:  k,
			Value: v,
		})
	}

	if cr.Spec.General.SetVMMaxMapCount {
		sts.Spec.Template.Spec.InitContainers = append(sts.Spec.Template.Spec.InitContainers, corev1.Container{
			Name:  "init-sysctl",
			Image: "public.ecr.aws/opsterio/busybox:1.27.2",
			Command: []string{
				"sysctl",
				"-w",
				"vm.max_map_count=262144",
			},
			SecurityContext: &corev1.SecurityContext{
				Privileged: pointer.Bool(true),
			},
		})
	}

	return sts
}

<<<<<<< HEAD
func DockerImageForCluster(cr *opsterv1.OpenSearchCluster) string {
	// TODO: Determine version based on CR
	return "opensearchproject/opensearch:1.0.0"
}

=======
>>>>>>> c0a5ee98
func NewHeadlessServiceForNodePool(cr *opsterv1.OpenSearchCluster, nodePool *opsterv1.NodePool) *corev1.Service {
	labels := map[string]string{
		ClusterLabel:  cr.Name,
		NodePoolLabel: nodePool.Component,
	}

	return &corev1.Service{
		TypeMeta: metav1.TypeMeta{
			Kind:       "Service",
			APIVersion: "v1",
		},
		ObjectMeta: metav1.ObjectMeta{
			Name:      fmt.Sprintf("%s-%s", cr.Spec.General.ServiceName, nodePool.Component),
			Namespace: cr.Namespace,
			Labels:    labels,
		},
		Spec: corev1.ServiceSpec{
			ClusterIP: "None",
			Ports: []corev1.ServicePort{
				{
					Name:     "http",
					Protocol: "TCP",
					Port:     cr.Spec.General.HttpPort,
					TargetPort: intstr.IntOrString{
						IntVal: cr.Spec.General.HttpPort,
					},
				},
				{
					Name:     "transport",
					Protocol: "TCP",
					Port:     9300,
					TargetPort: intstr.IntOrString{
						IntVal: 9300,
						StrVal: "9300",
					},
				},
			},
			Selector: labels,
			Type:     "",
		},
	}
}

func NewServiceForCR(cr *opsterv1.OpenSearchCluster) *corev1.Service {
	labels := map[string]string{
		ClusterLabel: cr.Name,
	}

	return &corev1.Service{
		TypeMeta: metav1.TypeMeta{
			Kind:       "Service",
			APIVersion: "v1",
		},
		ObjectMeta: metav1.ObjectMeta{
			Name:      cr.Spec.General.ServiceName,
			Namespace: cr.Namespace,
			Labels:    labels,
		},
		Spec: corev1.ServiceSpec{
			Ports: []corev1.ServicePort{
				{
					Name:     "http",
					Protocol: "TCP",
					Port:     cr.Spec.General.HttpPort,
					TargetPort: intstr.IntOrString{
						IntVal: cr.Spec.General.HttpPort,
					},
				},
				{
					Name:     "transport",
					Protocol: "TCP",
					Port:     9300,
					TargetPort: intstr.IntOrString{
						IntVal: 9300,
						StrVal: "9300",
					},
				},
				{
					Name:     "metrics",
					Protocol: "TCP",
					Port:     9600,
					TargetPort: intstr.IntOrString{
						IntVal: 9600,
						StrVal: "9600",
					},
				},
				{
					Name:     "rca",
					Protocol: "TCP",
					Port:     9650,
					TargetPort: intstr.IntOrString{
						IntVal: 9650,
						StrVal: "9650",
					},
				},
			},
			Selector: labels,
			Type:     "",
		},
	}
}

func NewDiscoveryServiceForCR(cr *opsterv1.OpenSearchCluster) *corev1.Service {
	labels := map[string]string{
		ClusterLabel: cr.Name,
	}

	return &corev1.Service{
		ObjectMeta: metav1.ObjectMeta{
			Name:      DiscoveryServiceName(cr),
			Namespace: cr.Namespace,
			Labels:    labels,
		},
		Spec: corev1.ServiceSpec{
			PublishNotReadyAddresses: true,
			Ports: []corev1.ServicePort{
				{
					Name:     "transport",
					Protocol: "TCP",
					Port:     9300,
					TargetPort: intstr.IntOrString{
						IntVal: 9300,
						StrVal: "9300",
					},
				},
			},
			ClusterIP: corev1.ClusterIPNone,
			Selector:  labels,
		},
	}
}

func NewNodePortService(cr *opsterv1.OpenSearchCluster) *corev1.Service {
	labels := map[string]string{
		ClusterLabel: cr.Name,
	}

	return &corev1.Service{
		TypeMeta: metav1.TypeMeta{
			Kind:       "Service",
			APIVersion: "v1",
		},
		ObjectMeta: metav1.ObjectMeta{
			Name:      cr.Spec.General.ServiceName + "-exposed",
			Namespace: cr.Namespace,
			Labels:    labels,
		},
		Spec: corev1.ServiceSpec{
			Ports: []corev1.ServicePort{
				{
					Name:     "http",
					Protocol: "TCP",
					Port:     cr.Spec.General.HttpPort,
					TargetPort: intstr.IntOrString{
						IntVal: cr.Spec.General.HttpPort,
					},
				},
			},
			Selector: labels,
			Type:     "NodePort",
		},
	}
}

func NewBootstrapPod(
	cr *opsterv1.OpenSearchCluster,
	volumes []corev1.Volume,
	volumeMounts []corev1.VolumeMount,
) *corev1.Pod {
	labels := map[string]string{
		ClusterLabel: cr.Name,
	}

	image := helpers.ResolveImage(cr, nil)

	probe := corev1.Probe{
		PeriodSeconds:       20,
		TimeoutSeconds:      5,
		FailureThreshold:    10,
		SuccessThreshold:    1,
		InitialDelaySeconds: 10,
		ProbeHandler:        corev1.ProbeHandler{TCPSocket: &corev1.TCPSocketAction{Port: intstr.IntOrString{IntVal: cr.Spec.General.HttpPort}}},
	}

	volumes = append(volumes, corev1.Volume{
		Name: "data",
		VolumeSource: corev1.VolumeSource{
			EmptyDir: &corev1.EmptyDirVolumeSource{},
		},
	})

	volumeMounts = append(volumeMounts, corev1.VolumeMount{
		Name:      "data",
		MountPath: "/usr/share/opensearch/data",
	})

	pod := &corev1.Pod{
		ObjectMeta: metav1.ObjectMeta{
			Name:      BootstrapPodName(cr),
			Namespace: cr.Namespace,
			Labels:    labels,
		},
		Spec: corev1.PodSpec{
			Containers: []corev1.Container{
				{
					Env: []corev1.EnvVar{
						{
							Name:  "cluster.initial_master_nodes",
							Value: BootstrapPodName(cr),
						},
						{
							Name:  "discovery.seed_hosts",
							Value: DiscoveryServiceName(cr),
						},
						{
							Name:  "cluster.name",
							Value: cr.Name,
						},
						{
							Name:  "network.bind_host",
							Value: "0.0.0.0",
						},
						{
							// Make elasticsearch announce its hostname instead of IP so that certificates using the hostname can be verified
							Name:      "network.publish_host",
							ValueFrom: &corev1.EnvVarSource{FieldRef: &corev1.ObjectFieldSelector{APIVersion: "v1", FieldPath: "metadata.name"}},
						},
						{
							Name:  "OPENSEARCH_JAVA_OPTS",
							Value: "-Xmx512M -Xms512M",
						},
						{
							Name:  "node.roles",
							Value: "master",
						},
					},

					Name:            "opensearch",
					Image:           image.GetImage(),
					ImagePullPolicy: image.GetImagePullPolicy(),
					Ports: []corev1.ContainerPort{
						{
							Name:          "http",
							ContainerPort: cr.Spec.General.HttpPort,
						},
						{
							Name:          "transport",
							ContainerPort: 9300,
						},
					},
					StartupProbe:  &probe,
					LivenessProbe: &probe,
					VolumeMounts:  volumeMounts,
				},
			},
			InitContainers: []corev1.Container{
				{
					Name:    "init",
					Image:   "busybox",
					Command: []string{"sh", "-c"},
					Args:    []string{"chown -R 1000:1000 /usr/share/opensearch/data"},
					SecurityContext: &corev1.SecurityContext{
						RunAsUser: pointer.Int64(0),
					},
					VolumeMounts: []corev1.VolumeMount{
						{
							Name:      "data",
							MountPath: "/usr/share/opensearch/data",
						},
					},
				},
			},
			Volumes:            volumes,
			ServiceAccountName: cr.Spec.General.ServiceAccount,
			ImagePullSecrets:   image.ImagePullSecrets,
		},
	}

	if cr.Spec.General.SetVMMaxMapCount {
		pod.Spec.InitContainers = append(pod.Spec.InitContainers, corev1.Container{
			Name:  "init-sysctl",
			Image: "busybox:1.27.2",
			Command: []string{
				"sysctl",
				"-w",
				"vm.max_map_count=262144",
			},
			SecurityContext: &corev1.SecurityContext{
				Privileged: pointer.Bool(true),
			},
		})
	}

	return pod
}

func PortForCluster(cr *opsterv1.OpenSearchCluster) int32 {
	httpPort := int32(9200)
	if cr.Spec.General.HttpPort > 0 {
		httpPort = cr.Spec.General.HttpPort
	}
	return httpPort
}
func URLForCluster(cr *opsterv1.OpenSearchCluster) string {
	httpPort := PortForCluster(cr)
	return fmt.Sprintf("https://%s.svc.cluster.local:%d", DnsOfService(cr), httpPort)
	//return fmt.Sprintf("https://localhost:9212")
}

func PasswordSecret(cr *opsterv1.OpenSearchCluster, password string) *corev1.Secret {
	return &corev1.Secret{
		ObjectMeta: metav1.ObjectMeta{
			Name:      fmt.Sprintf("%s-admin-password", cr.Name),
			Namespace: cr.Namespace,
		},
		StringData: map[string]string{
			"password": password,
		},
	}
}

func DnsOfService(cr *opsterv1.OpenSearchCluster) string {
	return fmt.Sprintf("%s.%s", cr.Spec.General.ServiceName, cr.Namespace)
}

func StsName(cr *opsterv1.OpenSearchCluster, nodePool *opsterv1.NodePool) string {
	return cr.Name + "-" + nodePool.Component
}

func ReplicaHostName(currentSts appsv1.StatefulSet, repNum int32) string {
	return fmt.Sprintf("%s-%d", currentSts.ObjectMeta.Name, repNum)
}

func DiscoveryServiceName(cr *opsterv1.OpenSearchCluster) string {
	return fmt.Sprintf("%s-discovery", cr.Name)
}

func BootstrapPodName(cr *opsterv1.OpenSearchCluster) string {
	return fmt.Sprintf("%s-bootstrap-0", cr.Name)
}

func WorkingPodForRollingRestart(sts *appsv1.StatefulSet) string {
	ordinal := pointer.Int32Deref(sts.Spec.Replicas, 1) - 1 - sts.Status.UpdatedReplicas
	return ReplicaHostName(*sts, ordinal)
}

func STSInNodePools(sts appsv1.StatefulSet, nodepools []opsterv1.NodePool) bool {
	for _, nodepool := range nodepools {
		if sts.Labels[NodePoolLabel] == nodepool.Component {
			return true
		}
	}
	return false
}

func NewSecurityconfigUpdateJob(
	instance *opsterv1.OpenSearchCluster,
	jobName string,
	namespace string,
	checksum string,
	adminCertName string,
	clusterName string,
	volumes []corev1.Volume,
	volumeMounts []corev1.VolumeMount,
) batchv1.Job {
	dns := DnsOfService(instance)
	adminCert := "/certs/tls.crt"
	adminKey := "/certs/tls.key"
	caCert := "/certs/ca.crt"
	var securityconfigVolumeSecretName string

	if instance.Spec.Security.Config == nil {
		securityconfigVolumeSecretName = clusterName + "-default-securityconfig"
	} else {
		securityconfigVolumeSecretName = instance.Spec.Security.Config.SecurityconfigSecret.Name
	}

	// Dummy node spec required to resolve image
	node := opsterv1.NodePool{
		Component: "securityconfig",
	}

	volumes = append(volumes, corev1.Volume{
		Name:         "securityconfig",
		VolumeSource: corev1.VolumeSource{Secret: &corev1.SecretVolumeSource{SecretName: securityconfigVolumeSecretName}},
	})
	volumeMounts = append(volumeMounts, corev1.VolumeMount{
		Name:      "securityconfig",
		MountPath: "/securityconfig",
	})
	volumes = append(volumes, corev1.Volume{
		Name:         "admin-cert",
		VolumeSource: corev1.VolumeSource{Secret: &corev1.SecretVolumeSource{SecretName: adminCertName}},
	})
	volumeMounts = append(volumeMounts, corev1.VolumeMount{
		Name:      "admin-cert",
		MountPath: "/certs",
	})

	arg := "ADMIN=/usr/share/opensearch/plugins/opensearch-security/tools/securityadmin.sh;" +
		"chmod +x $ADMIN;" +
		"count=0;" +
		fmt.Sprintf("until $ADMIN -cacert %s -cert %s -key %s -cd /securityconfig/ -icl -nhnv -h %s.svc.cluster.local -p 9300 || (( count++ >= 20 )); do", caCert, adminCert, adminKey, dns) +
		"  sleep 20; " +
		"done"
	annotations := map[string]string{
		securityconfigChecksumAnnotation: checksum,
	}
	terminationGracePeriodSeconds := int64(5)
	backoffLimit := int32(0)

	image := helpers.ResolveImage(instance, &node)

	return batchv1.Job{
		ObjectMeta: metav1.ObjectMeta{Name: jobName, Namespace: namespace, Annotations: annotations},
		Spec: batchv1.JobSpec{
			BackoffLimit: &backoffLimit,
			Template: corev1.PodTemplateSpec{
				ObjectMeta: metav1.ObjectMeta{Name: jobName},
				Spec: corev1.PodSpec{
					TerminationGracePeriodSeconds: &terminationGracePeriodSeconds,
					Containers: []corev1.Container{{
						Name:            "updater",
						Image:           image.GetImage(),
						ImagePullPolicy: image.GetImagePullPolicy(),
						Command:         []string{"/bin/bash", "-c"},
						Args:            []string{arg},
						VolumeMounts:    volumeMounts,
					}},
					Volumes:          volumes,
					RestartPolicy:    corev1.RestartPolicyNever,
					ImagePullSecrets: image.ImagePullSecrets,
				},
			},
		},
	}
}

func AllMastersReady(ctx context.Context, k8sClient client.Client, cr *opsterv1.OpenSearchCluster) bool {
	for _, nodePool := range cr.Spec.NodePools {
		if helpers.ContainsString(nodePool.Roles, "master") {
			sts := &appsv1.StatefulSet{}
			if err := k8sClient.Get(ctx, types.NamespacedName{
				Name:      StsName(cr, &nodePool),
				Namespace: cr.Namespace,
			}, sts); err != nil {
				return false
			}
			if sts.Status.ReadyReplicas != pointer.Int32Deref(sts.Spec.Replicas, 1) {
				return false
			}
		}
	}
	return true
}

func DataNodesCount(ctx context.Context, k8sClient client.Client, cr *opsterv1.OpenSearchCluster) int32 {
	count := int32(0)
	for _, nodePool := range cr.Spec.NodePools {
		if helpers.ContainsString(nodePool.Roles, "data") {
			sts := &appsv1.StatefulSet{}
			if err := k8sClient.Get(ctx, types.NamespacedName{
				Name:      StsName(cr, &nodePool),
				Namespace: cr.Namespace,
			}, sts); err == nil {
				count = count + pointer.Int32Deref(sts.Spec.Replicas, 1)
			}
		}
	}
	return count
}<|MERGE_RESOLUTION|>--- conflicted
+++ resolved
@@ -330,15 +330,6 @@
 
 	return sts
 }
-
-<<<<<<< HEAD
-func DockerImageForCluster(cr *opsterv1.OpenSearchCluster) string {
-	// TODO: Determine version based on CR
-	return "opensearchproject/opensearch:1.0.0"
-}
-
-=======
->>>>>>> c0a5ee98
 func NewHeadlessServiceForNodePool(cr *opsterv1.OpenSearchCluster, nodePool *opsterv1.NodePool) *corev1.Service {
 	labels := map[string]string{
 		ClusterLabel:  cr.Name,
